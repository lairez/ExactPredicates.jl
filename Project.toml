name = "ExactPredicates"
uuid = "429591f6-91af-11e9-00e2-59fbe8cec110"
authors = ["Pierre Lairez <pierre@lairez.fr>"]
description = "Fast and exact geometrical predicates in the Euclidean plane"
licence = "MIT"
version = "2.2.5"

[deps]
IntervalArithmetic = "d1acc4aa-44c8-5952-acd4-ba5d80a2a253"
Random = "9a3f8284-a2c9-5f02-9a11-845980a1fd5c"
StaticArraysCore = "1e83bf80-4336-4d27-bf5d-d5a4f845583c"

[compat]
<<<<<<< HEAD
IntervalArithmetic = "^0.21"
=======
IntervalArithmetic = "0.20"
>>>>>>> b44c57b1
StaticArraysCore = "^1.4"
julia = "^1.1"<|MERGE_RESOLUTION|>--- conflicted
+++ resolved
@@ -11,10 +11,6 @@
 StaticArraysCore = "1e83bf80-4336-4d27-bf5d-d5a4f845583c"
 
 [compat]
-<<<<<<< HEAD
 IntervalArithmetic = "^0.21"
-=======
-IntervalArithmetic = "0.20"
->>>>>>> b44c57b1
 StaticArraysCore = "^1.4"
 julia = "^1.1"